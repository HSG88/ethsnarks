# EthSnarks

Zero-Knowledge proofs are coming to Ethereum and Dapps in 2018/2019!

EthSnarks is a collection of zkSNARK circuits and supporting libraries to use them with Ethereum smart contracts, it aims to help solve one of the biggest problems facing zkSNARKS on Ethereum - cross-platform on desktop, mobile and in-browser, cheap enough to run on-chain, and with algorithms that significantly reduces the time it takes to run the prover.

The notable advantages of using EthSnarks are:

<<<<<<< HEAD
## Building

[![Build Status](https://travis-ci.org/HarryR/ethsnarks.svg?branch=master)](https://travis-ci.org/HarryR/ethsnarks) [![Codacy Badge](https://api.codacy.com/project/badge/Grade/137909bd889347728818d0aa5570fa9a)](https://www.codacy.com/project/HarryR/ethsnarks/dashboard?utm_source=github.com&amp;utm_medium=referral&amp;utm_content=HarryR/ethsnarks&amp;utm_campaign=Badge_Grade_Dashboard) [![BCH compliance](https://bettercodehub.com/edge/badge/HarryR/ethsnarks?branch=master)](https://bettercodehub.com/) [![Build status](https://ci.appveyor.com/api/projects/status/yk08x7xtk9te10vo/branch/master?svg=true)](https://ci.appveyor.com/project/harryr/ethsnarks/branch/master)

Type `make` - the first time you run it will retrieve submodules, setup cmake and build everything, for more information about the build process see the Travis logs.

The following dependencies (for Linux) are needed:

 * GNU make
 * cmake
 * g++ or clang++
 * gmp
 * boost
 * npm / nvm

# Requests

This project aims to help create an ecosystem where a small number of well tested but simple zkSNARK circuits can be easily integrated into your project without having to do all of the work up-front.

If you have any ideas for new components, please file a ticket.
=======
 * Reduced cost, 500k gas with 1 input, using [Groth16](https://eprint.iacr.org/2016/260.pdf).
 * Prove zkSNARKs in-browser, with WebAssembly and Emscripten
 * Linux, Mac and (soon) Windows builds
 * Solidity, Python and C++ support in one place
 * A growing library of gadgets and algorithms
>>>>>>> 62960968

EthSnarks is participating in the Ethereum Foundation's grants program Wave 4, over the next 6-8 months development will continue full-time, and we will be working with companies and developers to help overcome the common challenges and hurdles that we all face. Get in-touch for more information.

**WARNING: EthSnarks is alpha quality software, improvements and fixes are made frequently, and documentation doesn't yet exist**

## Examples

### Miximus

Miximus is a self-service coin mixer and anonymous transfer method for Ethereum, it accepts deposits of 1 ETH, then allows you to withdraw coins by providing a zkSNARK proof that proves you know the spend key for one unspent coin without revealing which one it is.

For more information, see:

 * [Miximus.sol](contracts/Miximus.sol)
 * [miximus.py](ethsnarks/mod/miximus.py)
 * [test_miximus.py](test/test_miximus.py)
 * [miximus.cpp](src/mod/miximus.cpp)

The zkSNARK prover is built as a native library which can plug-in to your application, when provided with the correct arguments it returns the zkSNARK proof as JSON. While you may think of zkSNARKs as being slow - the algorithms chosen for Miximus mean proofs can be made in 5 seconds, however we're still studying their security properties.

## Building

[![Build Status](https://travis-ci.org/HarryR/ethsnarks.svg?branch=master)](https://travis-ci.org/HarryR/ethsnarks) [![Codacy Badge](https://api.codacy.com/project/badge/Grade/137909bd889347728818d0aa5570fa9a)](https://www.codacy.com/project/HarryR/ethsnarks/dashboard?utm_source=github.com&amp;utm_medium=referral&amp;utm_content=HarryR/ethsnarks&amp;utm_campaign=Badge_Grade_Dashboard) [![BCH compliance](https://bettercodehub.com/edge/badge/HarryR/ethsnarks?branch=master)](https://bettercodehub.com/)

Type `make` - the first time you run it will retrieve submodules, setup cmake and build everything, for more information about the build process see the [Travis-CI build logs](https://travis-ci.org/HarryR/ethsnarks). The following dependencies (for Linux) are needed:

 * cmake
 * g++ or clang++
 * gmp
 * libcrypto
 * boost
 * npm / nvm

WebAssembly and JavaScript builds are supported via [ethsnarks-emscripten](https://github.com/harryr/ethsnarks-emscripten)

# Requests and Contributions

This project aims to help create an ecosystem where a small number of well tested but simple zkSNARK circuits can be easily integrated into your project without having to do all of the work up-front.

If you have any ideas for new components, please [Open an issue](https://github.com/HarryR/ethsnarks/issues/new), or submit a pull request.

# Gadgets

We are surely increasing the range of gadgets, supporting libraries, available documentation and examples; at the moment the best way to find out how to use something is to dig into the code or ask questions via a [new issue](https://github.com/HarryR/ethsnarks/issues/new?labels=question,help%20wanted)

The following gadgets are available

 * 1-of-N
 * [2-bit lookup table](src/gadgets/lookup_2bit.cpp)
 * [MiMC](https://eprint.iacr.org/2016/492) / LongsightL cipher
 * [Miyaguchi-Preneel one-way function](https://en.wikipedia.org/wiki/One-way_compression_function)
 * 'Field-native' Merkle tree
 * SHA256 (Ethereum compatible, full round)
 * [Shamir's Secret Sharing Scheme](https://en.wikipedia.org/wiki/Shamir%27s_Secret_Sharing)
 * 'Baby JubJub' twisted Edwards curve
   * EdDSA
   * Pedersen commitments

## Maintainers

[@HarryR](https://github.com/HarryR)<|MERGE_RESOLUTION|>--- conflicted
+++ resolved
@@ -6,34 +6,11 @@
 
 The notable advantages of using EthSnarks are:
 
-<<<<<<< HEAD
-## Building
-
-[![Build Status](https://travis-ci.org/HarryR/ethsnarks.svg?branch=master)](https://travis-ci.org/HarryR/ethsnarks) [![Codacy Badge](https://api.codacy.com/project/badge/Grade/137909bd889347728818d0aa5570fa9a)](https://www.codacy.com/project/HarryR/ethsnarks/dashboard?utm_source=github.com&amp;utm_medium=referral&amp;utm_content=HarryR/ethsnarks&amp;utm_campaign=Badge_Grade_Dashboard) [![BCH compliance](https://bettercodehub.com/edge/badge/HarryR/ethsnarks?branch=master)](https://bettercodehub.com/) [![Build status](https://ci.appveyor.com/api/projects/status/yk08x7xtk9te10vo/branch/master?svg=true)](https://ci.appveyor.com/project/harryr/ethsnarks/branch/master)
-
-Type `make` - the first time you run it will retrieve submodules, setup cmake and build everything, for more information about the build process see the Travis logs.
-
-The following dependencies (for Linux) are needed:
-
- * GNU make
- * cmake
- * g++ or clang++
- * gmp
- * boost
- * npm / nvm
-
-# Requests
-
-This project aims to help create an ecosystem where a small number of well tested but simple zkSNARK circuits can be easily integrated into your project without having to do all of the work up-front.
-
-If you have any ideas for new components, please file a ticket.
-=======
  * Reduced cost, 500k gas with 1 input, using [Groth16](https://eprint.iacr.org/2016/260.pdf).
  * Prove zkSNARKs in-browser, with WebAssembly and Emscripten
  * Linux, Mac and (soon) Windows builds
  * Solidity, Python and C++ support in one place
  * A growing library of gadgets and algorithms
->>>>>>> 62960968
 
 EthSnarks is participating in the Ethereum Foundation's grants program Wave 4, over the next 6-8 months development will continue full-time, and we will be working with companies and developers to help overcome the common challenges and hurdles that we all face. Get in-touch for more information.
 
